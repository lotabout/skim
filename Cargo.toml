--- conflicted
+++ resolved
@@ -29,13 +29,8 @@
 log = "0.4.17"
 env_logger = { version = "0.9.0", optional = true }
 time = "0.3.13"
-<<<<<<< HEAD
 clap = { version = "3.2.22", optional = true }
-tuikit = "0.4.6"
-=======
-clap = "3.2.22"
 tuikit = "0.5.0"
->>>>>>> afe16670
 vte = "0.11.0"
 fuzzy-matcher = "0.3.7"
 rayon = "1.5.3"
