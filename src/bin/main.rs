extern crate clap;
extern crate env_logger;
#[macro_use]
extern crate log;
extern crate shlex;
extern crate skim;
extern crate time;

use std::env;
use std::fs::File;
use std::io::{BufRead, BufReader, BufWriter, Write};
use std::os::unix::io::AsRawFd;

use clap::{App, Arg, ArgMatches};
use nix::unistd::isatty;
use skim::prelude::*;

const VERSION: &str = env!("CARGO_PKG_VERSION");

const USAGE: &str = "
Usage: sk [options]

  Options
    -h, --help           print this help menu
    --version            print out the current version of skim

  Search
<<<<<<< HEAD
    --tac                reverse the order of input
    -t, --tiebreak [score,index,begin,end,length,-score,...]
=======
    --tac                reverse the order of search result
    --no-sort            Do not sort the result
    -t, --tiebreak [score,index,begin,end,-score,...]
>>>>>>> 1bfff8bb
                         comma seperated criteria
    -n, --nth 1,2..5     specify the fields to be matched
    --with-nth 1,2..5    specify the fields to be transformed
    -d, --delimiter \\t  specify the delimiter(in REGEX) for fields
    -e, --exact          start skim in exact mode
    --regex              use regex instead of fuzzy match
    --algo=TYPE          Fuzzy matching algorithm:
                         [skim_v1|skim_v2|clangd] (default: skim_v2)
    --case [respect,ignore,smart] (default: smart)
                         case sensitive or not

  Interface
    -b, --bind KEYBINDS  comma seperated keybindings, in KEY:ACTION
                         such as 'ctrl-j:accept,ctrl-k:kill-line'
    -m, --multi          Enable Multiple Selection
    --no-multi           Disable Multiple Selection
    --no-mouse           Disable mouse events
    -c, --cmd ag         command to invoke dynamically
    -I replstr           replace `replstr` with the selected item
    -i, --interactive    Start skim in interactive(command) mode
    --color [BASE][,COLOR:ANSI]
                         change color theme
    --no-hscroll         Disable horizontal scroll

  Layout
    --layout=LAYOUT      Choose layout: [default|reverse|reverse-list]
    --height=HEIGHT      Height of skim's window (--height 40%)
    --no-height          Disable height feature
    --min-height=HEIGHT  Minimum height when --height is given by percent
                         (default: 10)
    --margin=MARGIN      Screen Margin (TRBL / TB,RL / T,RL,B / T,R,B,L)
                         e.g. (sk --margin 1,10%)
    -p, --prompt '> '    prompt string for query mode
    --cmd-prompt '> '    prompt string for command mode

  Display
    --ansi               parse ANSI color codes for input strings
    --tabstop=SPACES     Number of spaces for a tab character (default: 8)
    --inline-info        Display info next to query
    --header=STR         Display STR next to info
    --header-lines=N     The first N lines of the input are treated as header

  History
    --history=FILE       History file
    --history-size=N     Maximum number of query history entries (default: 1000)
    --cmd-history=FILE   command History file
    --cmd-history-size=N Maximum number of command history entries (default: 1000)

  Preview
    --preview=COMMAND    command to preview current highlighted line ({})
                         We can specify the fields. e.g. ({1}, {..3}, {0..})
    --preview-window=OPT Preview window layout (default: right:50%)
                         [up|down|left|right][:SIZE[%]][:hidden]

  Scripting
    -q, --query \"\"       specify the initial query
    --cmd-query \"\"       specify the initial query for interactive mode
    --expect KEYS        comma seperated keys that can be used to complete skim
    --read0              Read input delimited by ASCII NUL(\\0) characters
    --print0             Print output delimited by ASCII NUL(\\0) characters
    --print-query        Print query as the first line
    --print-cmd          Print command query as the first line (after --print-query)
    --print-score        Print matching score in filter output (with --filter)
    -f, --filter=STR     Filter mode. Do not start interactive finder.

  Environment variables
    SKIM_DEFAULT_COMMAND Default command to use when input is tty
    SKIM_DEFAULT_OPTIONS Default options (e.g. '--ansi --regex')
                         You should not include other environment variables
                         (e.g. '-c \"$HOME/bin/ag\"')

  Reserved (not used for now)
    --extended
    --literal
    --cycle
    --hscroll-off=COL
    --filepath-word
    --jump-labels=CHARS
    --border
    --no-bold
    --history=FILE
    --history-size=N
    --sync
    --select-1
    --exit-0
";

const DEFAULT_HISTORY_SIZE: usize = 1000;

//------------------------------------------------------------------------------
fn main() {
    env_logger::init();

    match real_main() {
        Ok(exit_code) => std::process::exit(exit_code),
        Err(err) => {
            // if downstream pipe is closed, exit silently, see PR#279
            if err.kind() == std::io::ErrorKind::BrokenPipe {
                std::process::exit(0)
            }
            std::process::exit(2)
        }
    }
}

#[rustfmt::skip]
fn real_main() -> Result<i32, std::io::Error> {
    let mut stdout = std::io::stdout();

    let mut args = Vec::new();

    args.push(env::args().next().expect("there should be at least one arg: the application name"));
    args.extend(env::var("SKIM_DEFAULT_OPTIONS")
        .ok()
        .and_then(|val| shlex::split(&val))
        .unwrap_or_default());
    for arg in env::args().skip(1) {
        args.push(arg);
    }


    //------------------------------------------------------------------------------
    // parse options
    let opts = App::new("sk")
        .author("Jinzhou Zhang<lotabout@gmail.com>")
        .arg(Arg::with_name("help").long("help").short("h"))
        .arg(Arg::with_name("version").long("version").short("v"))
        .arg(Arg::with_name("bind").long("bind").short("b").multiple(true).takes_value(true))
        .arg(Arg::with_name("multi").long("multi").short("m").multiple(true))
        .arg(Arg::with_name("no-multi").long("no-multi").multiple(true))
        .arg(Arg::with_name("prompt").long("prompt").short("p").multiple(true).takes_value(true).default_value("> "))
        .arg(Arg::with_name("cmd-prompt").long("cmd-prompt").multiple(true).takes_value(true).default_value("c> "))
        .arg(Arg::with_name("expect").long("expect").multiple(true).takes_value(true))
        .arg(Arg::with_name("tac").long("tac").multiple(true))
        .arg(Arg::with_name("tiebreak").long("tiebreak").short("t").multiple(true).takes_value(true))
        .arg(Arg::with_name("ansi").long("ansi").multiple(true))
        .arg(Arg::with_name("exact").long("exact").short("e").multiple(true))
        .arg(Arg::with_name("cmd").long("cmd").short("c").multiple(true).takes_value(true))
        .arg(Arg::with_name("interactive").long("interactive").short("i").multiple(true))
        .arg(Arg::with_name("query").long("query").short("q").multiple(true).takes_value(true))
        .arg(Arg::with_name("cmd-query").long("cmd-query").multiple(true).takes_value(true))
        .arg(Arg::with_name("regex").long("regex").multiple(true))
        .arg(Arg::with_name("delimiter").long("delimiter").short("d").multiple(true).takes_value(true))
        .arg(Arg::with_name("nth").long("nth").short("n").multiple(true).takes_value(true))
        .arg(Arg::with_name("with-nth").long("with-nth").multiple(true).takes_value(true))
        .arg(Arg::with_name("replstr").short("I").multiple(true).takes_value(true))
        .arg(Arg::with_name("color").long("color").multiple(true).takes_value(true))
        .arg(Arg::with_name("margin").long("margin").multiple(true).takes_value(true).default_value("0,0,0,0"))
        .arg(Arg::with_name("min-height").long("min-height").multiple(true).takes_value(true).default_value("10"))
        .arg(Arg::with_name("height").long("height").multiple(true).takes_value(true).default_value("100%"))
        .arg(Arg::with_name("no-height").long("no-height").multiple(true))
        .arg(Arg::with_name("no-mouse").long("no-mouse").multiple(true))
        .arg(Arg::with_name("preview").long("preview").multiple(true).takes_value(true))
        .arg(Arg::with_name("preview-window").long("preview-window").multiple(true).takes_value(true).default_value("right:50%"))
        .arg(Arg::with_name("reverse").long("reverse").multiple(true))

        .arg(Arg::with_name("algorithm").long("algo").multiple(true).takes_value(true).default_value("skim_v2"))
        .arg(Arg::with_name("case").long("case").multiple(true).takes_value(true).default_value("smart"))
        .arg(Arg::with_name("literal").long("literal").multiple(true))
        .arg(Arg::with_name("cycle").long("cycle").multiple(true))
        .arg(Arg::with_name("no-hscroll").long("no-hscroll").multiple(true))
        .arg(Arg::with_name("hscroll-off").long("hscroll-off").multiple(true).takes_value(true).default_value("10"))
        .arg(Arg::with_name("filepath-word").long("filepath-word").multiple(true))
        .arg(Arg::with_name("jump-labels").long("jump-labels").multiple(true).takes_value(true).default_value("abcdefghijklmnopqrstuvwxyz"))
        .arg(Arg::with_name("border").long("border").multiple(true))
        .arg(Arg::with_name("inline-info").long("inline-info").multiple(true))
        .arg(Arg::with_name("header").long("header").multiple(true).takes_value(true).default_value(""))
        .arg(Arg::with_name("header-lines").long("header-lines").multiple(true).takes_value(true).default_value("0"))
        .arg(Arg::with_name("tabstop").long("tabstop").multiple(true).takes_value(true).default_value("8"))
        .arg(Arg::with_name("no-bold").long("no-bold").multiple(true))
        .arg(Arg::with_name("history").long("history").multiple(true).takes_value(true))
        .arg(Arg::with_name("cmd-history").long("cmd-history").multiple(true).takes_value(true))
        .arg(Arg::with_name("history-size").long("history-size").multiple(true).takes_value(true).default_value("1000"))
        .arg(Arg::with_name("cmd-history-size").long("cmd-history-size").multiple(true).takes_value(true).default_value("1000"))
        .arg(Arg::with_name("print-query").long("print-query").multiple(true))
        .arg(Arg::with_name("print-cmd").long("print-cmd").multiple(true))
        .arg(Arg::with_name("print-score").long("print-score").multiple(true))
        .arg(Arg::with_name("read0").long("read0").multiple(true))
        .arg(Arg::with_name("print0").long("print0").multiple(true))
        .arg(Arg::with_name("sync").long("sync").multiple(true))
        .arg(Arg::with_name("extended").long("extended").short("x").multiple(true))
        .arg(Arg::with_name("no-sort").long("no-sort").multiple(true))
        .arg(Arg::with_name("select-1").long("select-1").short("1").multiple(true))
        .arg(Arg::with_name("exit-0").long("exit-0").short("0").multiple(true))
        .arg(Arg::with_name("filter").long("filter").short("f").takes_value(true).multiple(true))
        .arg(Arg::with_name("layout").long("layout").multiple(true).takes_value(true).default_value("default"))
        .get_matches_from(args);

    if opts.is_present("help") {
        write!(stdout, "{}", USAGE)?;
        return Ok(0);
    }

    if opts.is_present("version") {
        writeln!(stdout, "{}", VERSION)?;
        return Ok(0);
    }

    //------------------------------------------------------------------------------
    // read in the history file
    let fz_query_histories = opts.values_of("history").and_then(|vals| vals.last());
    let cmd_query_histories = opts.values_of("cmd-history").and_then(|vals| vals.last());
    debug!("query_history_file: {:?}", fz_query_histories);
    debug!("cmd_history_file: {:?}", cmd_query_histories);
    let query_history = fz_query_histories.and_then(|filename| read_file_lines(filename).ok()).unwrap_or_else(|| vec![]);
    let cmd_history = cmd_query_histories.and_then(|filename| read_file_lines(filename).ok()).unwrap_or_else(|| vec![]);
    debug!("query_history: {:?}", query_history);
    debug!("cmd_history: {:?}", query_history);

    let mut options = parse_options(&opts);
    if fz_query_histories.is_some() || cmd_query_histories.is_some() {
        options.query_history = &query_history;
        options.cmd_history = &cmd_history;
        // bind ctrl-n and ctrl-p to handle history
        options.bind.insert(0, "ctrl-p:previous-history,ctrl-n:next-history");
    }

    let options = options;

    //------------------------------------------------------------------------------
    // read from pipe or command
    let stdin = std::io::stdin();
    let components_to_stop = Arc::new(AtomicUsize::new(0));
    let rx_item = match isatty(stdin.as_raw_fd()) {
        Ok(false) | Err(nix::Error::Sys(nix::errno::Errno::EINVAL)) => {
            let collector_option = CollectorOption::with_options(&options);
            let (rx_item, _) = read_and_collect_from_command(components_to_stop, CollectorInput::Pipe(Box::new(BufReader::new(stdin))), collector_option);
            Some(rx_item)
        }
        Ok(true) | Err(_) => None,
    };

    //------------------------------------------------------------------------------
    // filter mode
    if opts.is_present("filter") {
        return filter(&options, rx_item);
    }

    //------------------------------------------------------------------------------
    let output_ending = if options.print0 { "\0" } else { "\n" };

    let output = Skim::run_with(&options, rx_item);
    if output.is_none() {
        return Ok(130);
    }

    //------------------------------------------------------------------------------
    // output
    let output = output.unwrap();

    // output query
    if options.print_query {
        write!(stdout, "{}{}", output.query, output_ending)?;
    }

    if options.print_cmd {
        write!(stdout, "{}{}", output.cmd, output_ending)?;
    }

    if let Some(key) = output.accept_key {
        write!(stdout, "{}{}", key, output_ending)?;
    }

    for item in output.selected_items.iter() {
        write!(stdout, "{}{}", item.output(), output_ending)?;
    }

    //------------------------------------------------------------------------------
    // write the history with latest item
    if let Some(file) = fz_query_histories {
        let limit = opts.values_of("history-size").and_then(|vals| vals.last())
            .and_then(|size| size.parse::<usize>().ok())
            .unwrap_or(DEFAULT_HISTORY_SIZE);
        write_history_to_file(&query_history, &output.query, limit, file)?;
    }

    if let Some(file) = cmd_query_histories {
        let limit = opts.values_of("cmd-history-size").and_then(|vals| vals.last())
            .and_then(|size| size.parse::<usize>().ok())
            .unwrap_or(DEFAULT_HISTORY_SIZE);
        write_history_to_file(&cmd_history, &output.cmd, limit, file)?;
    }

    Ok(if output.selected_items.is_empty() { 1 } else { 0 })
}

fn parse_options<'a>(options: &'a ArgMatches) -> SkimOptions<'a> {
    SkimOptionsBuilder::default()
        .color(options.values_of("color").and_then(|vals| vals.last()))
        .min_height(options.values_of("min-height").and_then(|vals| vals.last()))
        .no_height(options.is_present("no-height"))
        .height(options.values_of("height").and_then(|vals| vals.last()))
        .margin(options.values_of("margin").and_then(|vals| vals.last()))
        .preview(options.values_of("preview").and_then(|vals| vals.last()))
        .preview_window(options.values_of("preview-window").and_then(|vals| vals.last()))
        .cmd(options.values_of("cmd").and_then(|vals| vals.last()))
        .query(options.values_of("query").and_then(|vals| vals.last()))
        .cmd_query(options.values_of("cmd-query").and_then(|vals| vals.last()))
        .replstr(options.values_of("replstr").and_then(|vals| vals.last()))
        .interactive(options.is_present("interactive"))
        .prompt(options.values_of("prompt").and_then(|vals| vals.last()))
        .cmd_prompt(options.values_of("cmd-prompt").and_then(|vals| vals.last()))
        .ansi(options.is_present("ansi"))
        .delimiter(options.values_of("delimiter").and_then(|vals| vals.last()))
        .with_nth(options.values_of("with-nth").and_then(|vals| vals.last()))
        .nth(options.values_of("nth").and_then(|vals| vals.last()))
        .read0(options.is_present("read0"))
        .bind(
            options
                .values_of("bind")
                .map(|x| x.collect::<Vec<_>>())
                .unwrap_or_default(),
        )
        .expect(options.values_of("expect").map(|x| x.collect::<Vec<_>>().join(",")))
        .multi(if options.is_present("no-multi") {
            false
        } else {
            options.is_present("multi")
        })
        .layout(options.values_of("layout").and_then(|vals| vals.last()).unwrap_or(""))
        .reverse(options.is_present("reverse"))
        .print0(options.is_present("print0"))
        .print_query(options.is_present("print-query"))
        .print_cmd(options.is_present("print-cmd"))
        .print_score(options.is_present("print-score"))
        .no_hscroll(options.is_present("no-hscroll"))
        .no_mouse(options.is_present("no-mouse"))
        .tabstop(options.values_of("tabstop").and_then(|vals| vals.last()))
        .tiebreak(options.values_of("tiebreak").map(|x| x.collect::<Vec<_>>().join(",")))
        .tac(options.is_present("tac"))
        .nosort(options.is_present("no-sort"))
        .exact(options.is_present("exact"))
        .regex(options.is_present("regex"))
        .inline_info(options.is_present("inline-info"))
        .header(options.values_of("header").and_then(|vals| vals.last()))
        .header_lines(
            options
                .values_of("header-lines")
                .and_then(|vals| vals.last())
                .map(|s| s.parse::<usize>().unwrap_or(0))
                .unwrap_or(0),
        )
        .layout(options.values_of("layout").and_then(|vals| vals.last()).unwrap_or(""))
        .filter(options.values_of("filter").and_then(|vals| vals.last()).unwrap_or(""))
        .algorithm(FuzzyAlgorithm::of(
            options.values_of("algorithm").and_then(|vals| vals.last()).unwrap(),
        ))
        .case(match options.value_of("case") {
            Some("smart") => CaseMatching::Smart,
            Some("ignore") => CaseMatching::Ignore,
            _ => CaseMatching::Respect,
        })
        .build()
        .unwrap()
}

fn read_file_lines(filename: &str) -> Result<Vec<String>, std::io::Error> {
    let file = File::open(filename)?;
    let ret = BufReader::new(file).lines().collect();
    debug!("file content: {:?}", ret);
    ret
}

fn write_history_to_file(
    orig_history: &[String],
    latest: &str,
    limit: usize,
    filename: &str,
) -> Result<(), std::io::Error> {
    if orig_history.last().map(|l| l.as_str()) == Some(latest) {
        // no point of having at the end of the history 5x the same command...
        return Ok(());
    }
    let additional_lines = if latest.trim().is_empty() { 0 } else { 1 };
    let start_index = if orig_history.len() + additional_lines > limit {
        orig_history.len() + additional_lines - limit
    } else {
        0
    };

    let mut history = orig_history[start_index..].to_vec();
    history.push(latest.to_string());

    let file = File::create(filename)?;
    let mut file = BufWriter::new(file);
    file.write_all(history.join("\n").as_bytes())?;
    Ok(())
}

pub fn filter(options: &SkimOptions, source: Option<SkimItemReceiver>) -> Result<i32, std::io::Error> {
    let mut stdout = std::io::stdout();

    let output_ending = if options.print0 { "\0" } else { "\n" };
    let query = options.filter;
    let default_command = match env::var("SKIM_DEFAULT_COMMAND").as_ref().map(String::as_ref) {
        Ok("") | Err(_) => "find .".to_owned(),
        Ok(val) => val.to_owned(),
    };
    let cmd = options.cmd.unwrap_or(&default_command);

    // output query
    if options.print_query {
        write!(stdout, "{}{}", query, output_ending)?;
    }

    if options.print_cmd {
        write!(stdout, "{}{}", cmd, output_ending)?;
    }

    //------------------------------------------------------------------------------
    // matcher
    let engine_factory: Box<dyn MatchEngineFactory> = if options.regex {
        Box::new(RegexEngineFactory::new())
    } else {
        let fuzzy_engine_factory = ExactOrFuzzyEngineFactory::builder()
            .fuzzy_algorithm(options.algorithm)
            .exact_mode(options.exact)
            .build();
        Box::new(AndOrEngineFactory::new(fuzzy_engine_factory))
    };

    let engine = engine_factory.create_engine_with_case(query, options.case);

    //------------------------------------------------------------------------------
    // start
    let components_to_stop = Arc::new(AtomicUsize::new(0));
    let collector_option = CollectorOption::with_options(&options);

    let stream_of_item = source.unwrap_or_else(|| {
        let collector_input = CollectorInput::Command(cmd.to_string());
        let (ret, _control) = read_and_collect_from_command(components_to_stop, collector_input, collector_option);
        ret
    });

    let mut num_matched = 0;
    stream_of_item
        .into_iter()
        .filter_map(|item| engine.match_item(item))
        .try_for_each(|matched| {
            num_matched += 1;
            if options.print_score {
                write!(
                    stdout,
                    "{}\t{}{}",
                    -matched.rank.score,
                    matched.item.output(),
                    output_ending
                )
            } else {
                write!(stdout, "{}{}", matched.item.output(), output_ending)
            }
        })?;

    Ok(if num_matched == 0 { 1 } else { 0 })
}<|MERGE_RESOLUTION|>--- conflicted
+++ resolved
@@ -25,14 +25,10 @@
     --version            print out the current version of skim
 
   Search
-<<<<<<< HEAD
-    --tac                reverse the order of input
-    -t, --tiebreak [score,index,begin,end,length,-score,...]
-=======
     --tac                reverse the order of search result
     --no-sort            Do not sort the result
-    -t, --tiebreak [score,index,begin,end,-score,...]
->>>>>>> 1bfff8bb
+    -t, --tiebreak [score,begin,end,-score,length...]
+
                          comma seperated criteria
     -n, --nth 1,2..5     specify the fields to be matched
     --with-nth 1,2..5    specify the fields to be transformed
